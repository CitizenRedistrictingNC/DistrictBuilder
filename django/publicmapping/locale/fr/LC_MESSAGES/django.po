--- conflicted
+++ resolved
@@ -8,11 +8,7 @@
 msgstr ""
 "Project-Id-Version: PACKAGE VERSION\n"
 "Report-Msgid-Bugs-To: \n"
-<<<<<<< HEAD
-"POT-Creation-Date: 2012-01-06 15:07-0500\n"
-=======
-"POT-Creation-Date: 2012-01-10 16:32-0500\n"
->>>>>>> 133130aa
+"POT-Creation-Date: 2012-01-11 14:43-0500\n"
 "PO-Revision-Date: YEAR-MO-DA HO:MI+ZONE\n"
 "Last-Translator: FULL NAME <EMAIL@ADDRESS>\n"
 "Language-Team: LANGUAGE <LL@li.org>\n"
@@ -114,7 +110,7 @@
 
 #: redistricting/reportcalculators.py:95
 #: redistricting/templates/geography.html:53
-#: redistricting/templates/viewplan.html:944
+#: redistricting/templates/viewplan.html:945
 msgid "Compactness"
 msgstr ""
 
@@ -225,368 +221,391 @@
 msgid "Upload complete. Subject \"%(subject_name)s\" added."
 msgstr ""
 
-#: redistricting/views.py:135
+#: redistricting/views.py:139
 msgid "The current user may only have one session open at a time."
 msgstr ""
 
-#: redistricting/views.py:247
+#: redistricting/views.py:214
+#, python-format
+msgid "User %(user)s doesn't have permission to unload this plan"
+msgstr ""
+
+#: redistricting/views.py:251
 #, python-format
 msgid "User %(username)s doesn't have permission to copy this model"
 msgstr ""
 
-#: redistricting/views.py:260
+#: redistricting/views.py:264
 msgid "You already have a plan named that. Please pick a unique name."
 msgstr ""
 
-#: redistricting/views.py:282
+#: redistricting/views.py:286
 msgid "Could not save district copies"
 msgstr ""
 
-#: redistricting/views.py:328
+#: redistricting/views.py:332
 msgid "Validation successful"
 msgstr ""
 
-#: redistricting/views.py:750
+#: redistricting/views.py:414
+#, python-format
+msgid "%(body_name)s Reports"
+msgstr ""
+
+#: redistricting/views.py:435
+msgid "District"
+msgstr ""
+
+#: redistricting/views.py:521
+msgid "community map"
+msgstr ""
+
+#: redistricting/views.py:521
+msgid "plan"
+msgstr ""
+
+#: redistricting/views.py:754
 msgid "Couldn't save new plan"
 msgstr ""
 
-#: redistricting/views.py:857 redistricting/views.py:943
-#: redistricting/views.py:1116 redistricting/views.py:1178
-#: redistricting/views.py:1243 redistricting/views.py:1294
-#: redistricting/views.py:1338
+#: redistricting/views.py:862 redistricting/views.py:948
+#: redistricting/views.py:1121 redistricting/views.py:1183
+#: redistricting/views.py:1249 redistricting/views.py:1301
+#: redistricting/views.py:1346
 msgid "No plan with the given id"
 msgstr ""
 
-#: redistricting/views.py:861 redistricting/views.py:947
-#: redistricting/views.py:1342 redistricting/views.py:1354
+#: redistricting/views.py:866 redistricting/views.py:952
+#: redistricting/views.py:1350 redistricting/views.py:1362
 msgid "User can't view the given plan"
 msgstr ""
 
-#: redistricting/views.py:865
+#: redistricting/views.py:870
 msgid "Reports functionality is turned off."
 msgstr ""
 
-#: redistricting/views.py:870 redistricting/views.py:951
+#: redistricting/views.py:875 redistricting/views.py:956
 msgid "Information for report wasn't sent via POST"
 msgstr ""
 
-#: redistricting/views.py:881 redistricting/views.py:968
+#: redistricting/views.py:886 redistricting/views.py:973
 msgid "Plan report is ready."
 msgstr ""
 
-#: redistricting/views.py:889 redistricting/views.py:976
+#: redistricting/views.py:894 redistricting/views.py:981
 msgid "Report is building."
 msgstr ""
 
-#: redistricting/views.py:897 redistricting/views.py:984
+#: redistricting/views.py:902 redistricting/views.py:989
 msgid "Report generation started."
 msgstr ""
 
-#: redistricting/views.py:917 redistricting/views.py:993
+#: redistricting/views.py:922 redistricting/views.py:998
 msgid "Unrecognized status when checking report status."
 msgstr ""
 
-#: redistricting/views.py:1078
+#: redistricting/views.py:1083
 msgid "Created 1 new district"
 msgstr ""
 
-#: redistricting/views.py:1084
+#: redistricting/views.py:1089
 msgid "Reached Max districts already"
 msgstr ""
 
-#: redistricting/views.py:1087
+#: redistricting/views.py:1092
 msgid "Couldn't save new district."
 msgstr ""
 
-#: redistricting/views.py:1089
+#: redistricting/views.py:1094
 msgid "Must specify name, geolevel, and geounit ids for new district."
 msgstr ""
 
-#: redistricting/views.py:1120 redistricting/views.py:1182
-#: redistricting/views.py:1247 redistricting/views.py:1298
+#: redistricting/views.py:1125 redistricting/views.py:1187
+#: redistricting/views.py:1253 redistricting/views.py:1305
 msgid "User can't edit the given plan"
 msgstr ""
 
-#: redistricting/views.py:1126
+#: redistricting/views.py:1131
 msgid "No districts selected to add to the given plan"
 msgstr ""
 
-#: redistricting/views.py:1131
+#: redistricting/views.py:1136
 #, python-format
 msgid "Going to merge %(number_of_merged_districts)d districts"
 msgstr ""
 
-#: redistricting/views.py:1139
+#: redistricting/views.py:1144
 #, python-format
 msgid "Tried to merge too many districts; %(allowed_districts)d slots left"
 msgstr ""
 
-#: redistricting/views.py:1147
+#: redistricting/views.py:1152
 #, python-format
 msgid "Merged %(num_merged_districts)d districts"
 msgstr ""
 
-#: redistricting/views.py:1189
+#: redistricting/views.py:1194
 msgid "Multi-members not allowed for this legislative body"
 msgstr ""
 
-#: redistricting/views.py:1221
+#: redistricting/views.py:1226
 #, python-format
 msgid "Modified members for %(num_districts)d districts"
 msgstr ""
 
-#: redistricting/views.py:1267
+#: redistricting/views.py:1273
 msgid "Can't combine locked districts"
 msgstr ""
 
-#: redistricting/views.py:1274
+#: redistricting/views.py:1280
 msgid "Successfully combined districts"
 msgstr ""
 
-#: redistricting/views.py:1277
+#: redistricting/views.py:1283
 msgid "Could not combine districts"
 msgstr ""
 
-#: redistricting/views.py:1308
+#: redistricting/views.py:1315
 msgid "Could not fix unassigned"
 msgstr ""
 
-#: redistricting/views.py:1351
+#: redistricting/views.py:1359
 msgid "No other plan with the given id"
 msgstr ""
 
-#: redistricting/views.py:1365
+#: redistricting/views.py:1370
+#, python-format
+msgid "othertype not supported: %(other)s"
+msgstr ""
+
+#: redistricting/views.py:1373
 msgid "split"
 msgstr ""
 
-#: redistricting/views.py:1368
+#: redistricting/views.py:1376
 #, python-format
 msgid "Found %(num_splits)d %(split_word)s"
 msgstr ""
 
-#: redistricting/views.py:1374
+#: redistricting/views.py:1382
 msgid "Could not query for splits"
 msgstr ""
 
-#: redistricting/views.py:1385
+#: redistricting/views.py:1394
 msgid "No planIds provided"
 msgstr ""
 
-#: redistricting/views.py:1405
+#: redistricting/views.py:1414
 msgid "Plan does not exist."
 msgstr ""
 
-#: redistricting/views.py:1415
+#: redistricting/views.py:1424
 msgid "No layers were provided."
 msgstr ""
 
-#: redistricting/views.py:1468 redistricting/views.py:1487
+#: redistricting/views.py:1477 redistricting/views.py:1496
 msgid "Could not add units to district."
 msgstr ""
 
-#: redistricting/views.py:1479
+#: redistricting/views.py:1488
 #, python-format
 msgid "Updated %(num_fixed_districts)d districts"
 msgstr ""
 
-#: redistricting/views.py:1490
+#: redistricting/views.py:1500
 msgid "Geounits weren't found in a district."
 msgstr ""
 
-#: redistricting/views.py:1519
+#: redistricting/views.py:1529
 msgid "Must include lock parameter."
 msgstr ""
 
-#: redistricting/views.py:1521
+#: redistricting/views.py:1531
 msgid "Must include version parameter."
 msgstr ""
 
-#: redistricting/views.py:1527
+#: redistricting/views.py:1537
 msgid "Plan or district does not exist."
 msgstr ""
 
-#: redistricting/views.py:1536
+#: redistricting/views.py:1546
 #, python-format
 msgid "District successfully %(locked_state)s"
 msgstr ""
 
-#: redistricting/views.py:1537
+#: redistricting/views.py:1547
 msgid "locked"
 msgstr ""
 
-#: redistricting/views.py:1537
+#: redistricting/views.py:1547
 msgid "unlocked"
 msgstr ""
 
-#: redistricting/views.py:1592
+#: redistricting/views.py:1602
 msgid "No plan exists with that ID."
 msgstr ""
 
-#: redistricting/views.py:1660
+#: redistricting/views.py:1670
 msgid "Subject for districts is required."
 msgstr ""
 
-#: redistricting/views.py:1663
+#: redistricting/views.py:1673
 msgid "Query failed."
 msgstr ""
 
-#: redistricting/views.py:1761
+#: redistricting/views.py:1771
 msgid "Geometry is required."
 msgstr ""
 
-#: redistricting/views.py:1765
+#: redistricting/views.py:1775
 msgid "Invalid plan."
 msgstr ""
 
-#: redistricting/views.py:1778
+#: redistricting/views.py:1788
 msgid "Couldn't get geography info from the server. No plan with the given id."
 msgstr ""
 
-#: redistricting/views.py:1795
+#: redistricting/views.py:1806
 msgid "Unable to get Personalized ScoreDisplay"
 msgstr ""
 
-#: redistricting/views.py:1799
-#, python-format
-msgid "No displayId in request: %(request)s"
-msgstr ""
-
-#: redistricting/views.py:1806
+#: redistricting/views.py:1817
 msgid "Couldn't render display tab."
 msgstr ""
 
-#: redistricting/views.py:1836
+#: redistricting/views.py:1848
 msgid "Failed to get file status"
 msgstr ""
 
-#: redistricting/views.py:1868
+#: redistricting/views.py:1880
 msgid "File is not yet ready. Please try again in a few minutes"
 msgstr ""
 
-#: redistricting/views.py:1891
+#: redistricting/views.py:1903
 msgid "Task submitted"
 msgstr ""
 
-#: redistricting/views.py:1926
+#: redistricting/views.py:1939
 msgid "No display configured"
 msgstr ""
 
-#: redistricting/views.py:2024
+#: redistricting/views.py:2037
 msgid "Unknown filter method."
 msgstr ""
 
-#: redistricting/views.py:2146
+#: redistricting/views.py:2159
 msgid "Must declare planId, name and description"
 msgstr ""
 
-#: redistricting/views.py:2159
+#: redistricting/views.py:2172
 msgid "Updated plan attributes"
 msgstr ""
 
-#: redistricting/views.py:2161
+#: redistricting/views.py:2174
 msgid "Failed to save the changes to your plan"
 msgstr ""
 
-#: redistricting/views.py:2164
+#: redistricting/views.py:2178
 msgid "Cannot edit a plan you don't own."
 msgstr ""
 
-#: redistricting/views.py:2180 redistricting/views.py:2209
+#: redistricting/views.py:2194 redistricting/views.py:2225
 msgid "Must declare planId"
 msgstr ""
 
-#: redistricting/views.py:2188
+#: redistricting/views.py:2202
 msgid "Deleted plan"
 msgstr ""
 
-#: redistricting/views.py:2190
+#: redistricting/views.py:2204
 msgid "Failed to delete plan"
 msgstr ""
 
-#: redistricting/views.py:2193
+#: redistricting/views.py:2208
 msgid "Cannot delete a plan you don't own."
 msgstr ""
 
-#: redistricting/views.py:2223
+#: redistricting/views.py:2239
 msgid "Reaggregating plan"
 msgstr ""
 
-#: redistricting/views.py:2225
+#: redistricting/views.py:2241
 msgid "Failed to reaggregate plan"
 msgstr ""
 
-#: redistricting/views.py:2228
+#: redistricting/views.py:2245
 msgid "Cannot reaggregate a plan you don't own."
 msgstr ""
 
-#: redistricting/views.py:2249
+#: redistricting/views.py:2266
 #, python-format
 msgid "Health retrieved at %(time)s\n"
 msgstr ""
 
-#: redistricting/views.py:2250
+#: redistricting/views.py:2267
 #, python-format
 msgid "%(plan_count)d plans in database\n"
 msgstr ""
 
-#: redistricting/views.py:2252
+#: redistricting/views.py:2269
 #, python-format
 msgid "%(session_count)d sessions in use out of %(session_limit)s\n"
 msgstr ""
 
-#: redistricting/views.py:2255
+#: redistricting/views.py:2272
 #, python-format
 msgid "%(num_users)d active users over the last 10 minutes\n"
 msgstr ""
 
-#: redistricting/views.py:2258
+#: redistricting/views.py:2275
 #, python-format
 msgid "%(mb_free)s MB of disk space free\n"
 msgstr ""
 
-#: redistricting/views.py:2260
+#: redistricting/views.py:2277
 #, python-format
 msgid ""
 "Memory Usage:\n"
 "%(mem_free)s\n"
 msgstr ""
 
-#: redistricting/views.py:2264
+#: redistricting/views.py:2281
 #, python-format
 msgid ""
 "ERROR! Couldn't get health:\n"
 "%s"
 msgstr ""
 
-#: redistricting/views.py:2272
+#: redistricting/views.py:2289
 msgid "No plan with that ID exists."
 msgstr ""
 
-#: redistricting/views.py:2310
+#: redistricting/views.py:2327
 #, python-format
 msgid "No functions for %(panel)s"
 msgstr ""
 
-#: redistricting/views.py:2314
-#, python-format
-msgid "No user displays for %(user)s: %(exception)s"
-msgstr ""
-
-#: redistricting/views.py:2327
+#: redistricting/views.py:2331
+#, python-format
+msgid "No user displays for %(user)s"
+msgstr ""
+
+#: redistricting/views.py:2345
 msgid "Couldn't delete personalized scoredisplay"
 msgstr ""
 
-#: redistricting/views.py:2364
-msgid ""
-"Each user is limited to 3 statistics sets. Please delete one or edit an "
-"existing set."
-msgstr ""
-
-#: redistricting/views.py:2374
+#: redistricting/views.py:2384
+#, python-format
+msgid ""
+"Each user is limited to %(limit)d statistics sets. Please delete one or edit "
+"an existing set."
+msgstr ""
+
+#: redistricting/views.py:2394
 msgid "Didn't get functions in POST parameter"
 msgstr ""
 
-#: redistricting/views.py:2407
+#: redistricting/views.py:2427
 msgid "No plan with that ID was found."
 msgstr ""
 
@@ -664,7 +683,7 @@
 #: redistricting/templates/basic_information.html:81
 #: redistricting/templates/geography.html:52
 #: redistricting/templates/geography.html:103
-#: redistricting/templates/viewplan.html:945
+#: redistricting/templates/viewplan.html:946
 msgid "Contiguity"
 msgstr ""
 
@@ -700,35 +719,22 @@
 msgstr ""
 
 #: redistricting/templates/editplan.html:53
-<<<<<<< HEAD
 #: redistricting/templates/editplan.html:106
-#: redistricting/templates/viewplan.html:433
-=======
+#: redistricting/templates/viewplan.html:434
+msgid "Pan"
+msgstr ""
+
+#: redistricting/templates/editplan.html:54
 #: redistricting/templates/editplan.html:107
->>>>>>> 133130aa
-msgid "Pan"
+#: redistricting/templates/viewplan.html:435
+msgid "Click on a geounit to see its demographic info."
 msgstr ""
 
 #: redistricting/templates/editplan.html:54
-<<<<<<< HEAD
-#: redistricting/templates/editplan.html:107
-#: redistricting/templates/viewplan.html:434
-=======
-#: redistricting/templates/editplan.html:108
->>>>>>> 133130aa
-msgid "Click on a geounit to see its demographic info."
-msgstr ""
-
-#: redistricting/templates/editplan.html:54
-<<<<<<< HEAD
 #: redistricting/templates/editplan.html:107
 #: redistricting/templates/editplan.html:111
-#: redistricting/templates/viewplan.html:434
-#: redistricting/templates/viewplan.html:437
-=======
-#: redistricting/templates/editplan.html:108
-#: redistricting/templates/editplan.html:112
->>>>>>> 133130aa
+#: redistricting/templates/viewplan.html:435
+#: redistricting/templates/viewplan.html:438
 msgid "Info"
 msgstr ""
 
@@ -746,7 +752,7 @@
 #: redistricting/templates/editplan.html:60
 #: redistricting/templates/editplan.html:61
 #: redistricting/templates/editplan.html:62
-#: redistricting/templates/viewplan.html:921
+#: redistricting/templates/viewplan.html:922
 msgid "Select"
 msgstr ""
 
@@ -815,80 +821,72 @@
 msgid "Fix<br/>Unassigned"
 msgstr ""
 
+#: redistricting/templates/editplan.html:110
+#, python-format
+msgid "Click on a %(body_member_long_label)s to lock or unlock it."
+msgstr ""
+
+#: redistricting/templates/editplan.html:110
+msgid "Lock"
+msgstr ""
+
 #: redistricting/templates/editplan.html:111
 #, python-format
-msgid "Click on a %(body_member_long_label)s to lock or unlock it."
-msgstr ""
-
-#: redistricting/templates/editplan.html:111
-msgid "Lock"
+msgid "Click on a %(body_member_long_label)s to see its ID."
 msgstr ""
 
 #: redistricting/templates/editplan.html:112
 #, python-format
-msgid "Click on a %(body_member_long_label)s to see its ID."
+msgid "Unassign all the units in a %(body_member_long_label)s"
+msgstr ""
+
+#: redistricting/templates/editplan.html:112
+msgid "Unassign"
 msgstr ""
 
 #: redistricting/templates/editplan.html:113
 #, python-format
-msgid "Unassign all the units in a %(body_member_long_label)s"
+msgid "Copy a %(body_member_long_label)s from another %(plan_text)s"
 msgstr ""
 
 #: redistricting/templates/editplan.html:113
-msgid "Unassign"
-msgstr ""
-
-#: redistricting/templates/editplan.html:114
-#, python-format
-msgid "Copy a %(body_member_long_label)s from another %(plan_text)s"
-msgstr ""
-
-#: redistricting/templates/editplan.html:114
 msgid "Copy and</br>Paste"
 msgstr ""
 
-<<<<<<< HEAD
 #: redistricting/templates/editplan.html:117
-#: redistricting/templates/viewplan.html:440
+#: redistricting/templates/viewplan.html:441
 msgid "Show<br/>Splits"
 msgstr ""
 
 #: redistricting/templates/editplan.html:118
-#: redistricting/templates/viewplan.html:441
-=======
-#: redistricting/templates/editplan.html:118
-msgid "Show<br/>Splits"
-msgstr ""
-
-#: redistricting/templates/editplan.html:119
->>>>>>> 133130aa
+#: redistricting/templates/viewplan.html:442
 msgid "Generate<br/>Splits Report"
 msgstr ""
 
-#: redistricting/templates/editplan.html:124
+#: redistricting/templates/editplan.html:123
 msgid "Select Multi-<br/>Member Districts"
 msgstr ""
 
+#: redistricting/templates/editplan.html:137
+msgid "Submit Final Plan to Contest"
+msgstr ""
+
 #: redistricting/templates/editplan.html:138
-msgid "Submit Final Plan to Contest"
-msgstr ""
-
-#: redistricting/templates/editplan.html:139
 msgid ""
 "You can submit your completed plan to be considered for the contest by "
 "filling out this form."
 msgstr ""
 
-#: redistricting/templates/editplan.html:140
-#: redistricting/templates/editplan.html:360
+#: redistricting/templates/editplan.html:139
+#: redistricting/templates/editplan.html:359
 msgid "Submit Final Plan"
 msgstr ""
 
+#: redistricting/templates/editplan.html:145
+msgid "Share Plan With All Users"
+msgstr ""
+
 #: redistricting/templates/editplan.html:146
-msgid "Share Plan With All Users"
-msgstr ""
-
-#: redistricting/templates/editplan.html:147
 #, python-format
 msgid ""
 "By sharing a copy of your %(plan_text)s below, you are making your "
@@ -897,41 +895,41 @@
 "%(plan_text)s will be added to the \"Shared\" section of the plan chooser."
 msgstr ""
 
-#: redistricting/templates/editplan.html:149
+#: redistricting/templates/editplan.html:148
 #, python-format
 msgid "Name your shared %(plan_text)s"
 msgstr ""
 
-#: redistricting/templates/editplan.html:151
+#: redistricting/templates/editplan.html:150
 msgid "Save and Share"
 msgstr ""
 
+#: redistricting/templates/editplan.html:154
+msgid "Congratulations!"
+msgstr ""
+
 #: redistricting/templates/editplan.html:155
-msgid "Congratulations!"
-msgstr ""
-
-#: redistricting/templates/editplan.html:156
 #, python-format
 msgid ""
 "You have successfully shared your %(plan_text)s. You can share your "
 "%(plan_text)s with others by giving them this link:"
 msgstr ""
 
+#: redistricting/templates/editplan.html:157
+#, python-format
+msgid "Continue Editing Current %(plantext)s"
+msgstr ""
+
 #: redistricting/templates/editplan.html:158
 #, python-format
-msgid "Continue Editing Current %(plantext)s"
-msgstr ""
-
-#: redistricting/templates/editplan.html:159
-#, python-format
 msgid "Select New %(plan_text)s to Edit"
 msgstr ""
 
+#: redistricting/templates/editplan.html:166
+msgid "Verify and Submit Plan to Leaderboards"
+msgstr ""
+
 #: redistricting/templates/editplan.html:167
-msgid "Verify and Submit Plan to Leaderboards"
-msgstr ""
-
-#: redistricting/templates/editplan.html:168
 msgid ""
 "In order to be considered for placement on the leaderboards your plan must "
 "meet the criteria for creating a legal redistricitng plan. Keep in mind that "
@@ -940,43 +938,43 @@
 "considered for the leaderboards."
 msgstr ""
 
-#: redistricting/templates/editplan.html:169
+#: redistricting/templates/editplan.html:168
 msgid ""
 "By verifying your plan, you are <em><strong>not</strong></em> sharing your "
 "plan with other users. Your plan title and user name will simply show up in "
 "the top ten lists (if your plan ranks in the top ten)."
 msgstr ""
 
-#: redistricting/templates/editplan.html:171
+#: redistricting/templates/editplan.html:170
 msgid "How to verify and submit your plan:"
 msgstr ""
 
+#: redistricting/templates/editplan.html:172
+msgid "Click the \"Verify and Submit to Leaderboards\" button."
+msgstr ""
+
 #: redistricting/templates/editplan.html:173
-msgid "Click the \"Verify and Submit to Leaderboards\" button."
+msgid "If verified, you will be taken to the Leaderboard page."
 msgstr ""
 
 #: redistricting/templates/editplan.html:174
-msgid "If verified, you will be taken to the Leaderboard page."
-msgstr ""
-
-#: redistricting/templates/editplan.html:175
 msgid ""
 "Check the leaderboards to see if your plan ranks in any of the top ten score "
 "types."
 msgstr ""
 
-#: redistricting/templates/editplan.html:179
+#: redistricting/templates/editplan.html:178
 msgid "Verify and Post Plan to Leaderboards"
 msgstr ""
 
-#: redistricting/templates/editplan.html:190
+#: redistricting/templates/editplan.html:189
 msgid ""
 "Choose communities to paste into your map. A map can contain any number of "
 "communities. If you would like to remove communities from your map, use the "
 "community unassign tool."
 msgstr ""
 
-#: redistricting/templates/editplan.html:192
+#: redistricting/templates/editplan.html:191
 msgid ""
 "Choose districts to paste into your plan.  A plan has a maximum number of "
 "districts allowed by law.  If you would like to paste districts into a plan, "
@@ -985,106 +983,102 @@
 "tool."
 msgstr ""
 
-#: redistricting/templates/editplan.html:196
+#: redistricting/templates/editplan.html:195
 #, python-format
 msgid "1. Choose %(plantext)s"
 msgstr ""
 
-#: redistricting/templates/editplan.html:202
+#: redistricting/templates/editplan.html:201
 #, python-format
 msgid "2. Select %(bodymember)s to copy"
 msgstr ""
 
-#: redistricting/templates/editplan.html:209
+#: redistricting/templates/editplan.html:208
 #, python-format
 msgid "Click on a %(body_member_long_label)s's name to see a map"
 msgstr ""
 
-#: redistricting/templates/editplan.html:215
+#: redistricting/templates/editplan.html:214
 #, python-format
 msgid "3. Paste selected %(body_member_long_label)s into working %(plan_text)s"
 msgstr ""
 
-#: redistricting/templates/editplan.html:249
+#: redistricting/templates/editplan.html:248
 msgid ""
 "Click on a row to edit the number of members for the selected district. "
 "Press ENTER to complete editing a district."
 msgstr ""
 
-#: redistricting/templates/editplan.html:253
+#: redistricting/templates/editplan.html:252
 msgid ""
 "When all desired edits are made, press the Save button to save all changes "
 "to the database."
 msgstr ""
 
+#: redistricting/templates/editplan.html:256
+msgid "Target # of representatives:"
+msgstr ""
+
 #: redistricting/templates/editplan.html:257
-msgid "Target # of representatives:"
+msgid "Target # of multi-member districts:"
 msgstr ""
 
 #: redistricting/templates/editplan.html:258
-msgid "Target # of multi-member districts:"
-msgstr ""
-
-#: redistricting/templates/editplan.html:259
 msgid "Target # of members per multi-member district:"
 msgstr ""
 
-#: redistricting/templates/editplan.html:262
+#: redistricting/templates/editplan.html:261
 msgid ""
 "Your plan currently has <span id=\"multi_num_reps\" class=\"multi_val\"></"
 "span> representatives."
 msgstr ""
 
-#: redistricting/templates/editplan.html:263
+#: redistricting/templates/editplan.html:262
 msgid ""
 "Your plan currently has <span id=\"multi_num_dists\" class=\"multi_val\"></"
 "span> multi-member districts."
 msgstr ""
 
-<<<<<<< HEAD
 #: redistricting/templates/editplan.html:265
-#: redistricting/templates/viewplan.html:374
-=======
-#: redistricting/templates/editplan.html:266
->>>>>>> 133130aa
+#: redistricting/templates/viewplan.html:375
 msgid "Save"
 msgstr ""
 
-#: redistricting/templates/editplan.html:311 templates/account.html:47
+#: redistricting/templates/editplan.html:310 templates/account.html:47
 msgid "First Name"
 msgstr ""
 
-#: redistricting/templates/editplan.html:315 templates/account.html:54
+#: redistricting/templates/editplan.html:314 templates/account.html:54
 msgid "Last Name"
 msgstr ""
 
-#: redistricting/templates/editplan.html:319
+#: redistricting/templates/editplan.html:318
 msgid "Full Names of Team Members (if applicable)"
 msgstr ""
 
-#: redistricting/templates/editplan.html:323
+#: redistricting/templates/editplan.html:322
 msgid "Team Name (if applicable)"
 msgstr ""
 
-#: redistricting/templates/editplan.html:327 templates/account.html:39
+#: redistricting/templates/editplan.html:326 templates/account.html:39
 msgid "Email Address"
 msgstr ""
 
-#: redistricting/templates/editplan.html:331
+#: redistricting/templates/editplan.html:330
 msgid "Street Address"
 msgstr ""
 
-#: redistricting/templates/editplan.html:335
+#: redistricting/templates/editplan.html:334
 msgid "Phone Number"
 msgstr ""
 
-#: redistricting/templates/editplan.html:340
+#: redistricting/templates/editplan.html:339
 msgid ""
 "Values &ndash; tell us what values, considerations and trade-offs you made "
 "in your plan:"
 msgstr ""
 
-#: redistricting/templates/editplan.html:350
+#: redistricting/templates/editplan.html:349
 msgid ""
 "\n"
 "                    By submitting a plan for consideration, you are agreeing "
@@ -1098,37 +1092,37 @@
 "                    "
 msgstr ""
 
-#: redistricting/templates/editplan.html:364 templates/account.html:92
+#: redistricting/templates/editplan.html:363 templates/account.html:92
 msgid "Indicates required field"
 msgstr ""
 
+#: redistricting/templates/editplan.html:381
+msgid "Community Info"
+msgstr ""
+
 #: redistricting/templates/editplan.html:382
-msgid "Community Info"
-msgstr ""
-
-#: redistricting/templates/editplan.html:383
 #: redistricting/templates/extra_demographics_congressional.html:3
 #: redistricting/templates/extra_demographics_state senate.html:3
 msgid "0"
 msgstr ""
 
-#: redistricting/templates/editplan.html:387
+#: redistricting/templates/editplan.html:386
 msgid "1. Edit Community Label:"
 msgstr ""
 
-#: redistricting/templates/editplan.html:394
+#: redistricting/templates/editplan.html:393
 msgid "2. Edit Community Type:"
 msgstr ""
 
-#: redistricting/templates/editplan.html:405
+#: redistricting/templates/editplan.html:404
 msgid "3. Comments:"
 msgstr ""
 
+#: redistricting/templates/editplan.html:412
+msgid "Oops!"
+msgstr ""
+
 #: redistricting/templates/editplan.html:413
-msgid "Oops!"
-msgstr ""
-
-#: redistricting/templates/editplan.html:414
 msgid "Sorry, your information could not be saved. Please try again later."
 msgstr ""
 
@@ -1222,7 +1216,7 @@
 msgstr ""
 
 #: redistricting/templates/leaderboard_panel_mine.html:36
-#: redistricting/templates/viewplan.html:282
+#: redistricting/templates/viewplan.html:283
 msgid "My Plans"
 msgstr ""
 
@@ -1284,7 +1278,7 @@
 msgid "Powered By DistrictBuilder"
 msgstr ""
 
-#: redistricting/templates/printplan.html:111 templates/index.html:306
+#: redistricting/templates/printplan.html:111 templates/index.html:304
 msgid "A project of"
 msgstr ""
 
@@ -1360,7 +1354,6 @@
 msgid "has been successfully submitted. Thank you for your submission."
 msgstr ""
 
-<<<<<<< HEAD
 #: redistricting/templates/viewplan.html:41
 msgid "Redistricting plan by DistrictBuilder"
 msgstr ""
@@ -1379,359 +1372,343 @@
 msgid "Recently Shared Plans from DistrictBuilder"
 msgstr ""
 
-#: redistricting/templates/viewplan.html:217
-#: redistricting/templates/viewplan.html:842
+#: redistricting/templates/viewplan.html:218
+#: redistricting/templates/viewplan.html:843
 msgid "Plan"
 msgstr ""
 
-#: redistricting/templates/viewplan.html:218
+#: redistricting/templates/viewplan.html:219
 msgid "Draw"
 msgstr ""
 
-#: redistricting/templates/viewplan.html:218
+#: redistricting/templates/viewplan.html:219
 msgid "View"
 msgstr ""
 
-#: redistricting/templates/viewplan.html:219
+#: redistricting/templates/viewplan.html:220
 msgid "Evaluate"
 msgstr ""
 
-#: redistricting/templates/viewplan.html:220
+#: redistricting/templates/viewplan.html:221
 msgid "Share"
 msgstr ""
 
-#: redistricting/templates/viewplan.html:222
+#: redistricting/templates/viewplan.html:223
 msgid "Leaderboards"
 msgstr ""
 
-#: redistricting/templates/viewplan.html:236 templates/index.html:152
+#: redistricting/templates/viewplan.html:237 templates/index.html:152
 msgid "Login"
 msgstr ""
 
-#: redistricting/templates/viewplan.html:244
+#: redistricting/templates/viewplan.html:245
 msgid "My Account"
 msgstr ""
 
-#: redistricting/templates/viewplan.html:245
+#: redistricting/templates/viewplan.html:246
 msgid "Logout"
 msgstr ""
 
-#: redistricting/templates/viewplan.html:255
+#: redistricting/templates/viewplan.html:256
 msgid "Choose a Plan. Start Drawing."
 msgstr ""
 
-#: redistricting/templates/viewplan.html:264
+#: redistricting/templates/viewplan.html:265
 msgid "Select District Layer"
 msgstr ""
 
-#: redistricting/templates/viewplan.html:275
-#: redistricting/templates/viewplan.html:277
-#: redistricting/templates/viewplan.html:980
+#: redistricting/templates/viewplan.html:276
+#: redistricting/templates/viewplan.html:278
+#: redistricting/templates/viewplan.html:981
 msgid "Select Plan Type"
 msgstr ""
 
-#: redistricting/templates/viewplan.html:280
+#: redistricting/templates/viewplan.html:281
 msgid "Template"
 msgstr ""
 
-#: redistricting/templates/viewplan.html:281
+#: redistricting/templates/viewplan.html:282
 msgid "Shared"
 msgstr ""
 
-#: redistricting/templates/viewplan.html:283
+#: redistricting/templates/viewplan.html:284
 msgid "Upload Plan"
 msgstr ""
 
-#: redistricting/templates/viewplan.html:290
-#: redistricting/templates/viewplan.html:292
+#: redistricting/templates/viewplan.html:291
+#: redistricting/templates/viewplan.html:293
 msgid "Select Plan"
 msgstr ""
 
-#: redistricting/templates/viewplan.html:294
+#: redistricting/templates/viewplan.html:295
 msgid "Search"
 msgstr ""
 
-#: redistricting/templates/viewplan.html:299
+#: redistricting/templates/viewplan.html:300
 msgid "Upload a District Index file:"
 msgstr ""
 
-#: redistricting/templates/viewplan.html:304
+#: redistricting/templates/viewplan.html:305
 msgid ""
 "You must choose a legislative body to which the new plan will be applied."
 msgstr ""
 
-#: redistricting/templates/viewplan.html:307
+#: redistricting/templates/viewplan.html:308
 msgid "Select a body"
 msgstr ""
 
-#: redistricting/templates/viewplan.html:322
+#: redistricting/templates/viewplan.html:323
 msgid ""
 "Please enter your email address so DistrictBuilder can send you a "
 "confirmation when your plan has been uploaded. Your email will not be saved "
 "or shared."
 msgstr ""
 
-#: redistricting/templates/viewplan.html:333
-#: redistricting/templates/viewplan.html:335
+#: redistricting/templates/viewplan.html:334
+#: redistricting/templates/viewplan.html:336
 msgid "Name Plan and Start Drawing:"
 msgstr ""
 
-#: redistricting/templates/viewplan.html:339
+#: redistricting/templates/viewplan.html:340
 msgid "Edit Selected Plan"
 msgstr ""
 
-#: redistricting/templates/viewplan.html:340
+#: redistricting/templates/viewplan.html:341
 msgid "Copy and Save Selected Plan"
 msgstr ""
 
-#: redistricting/templates/viewplan.html:345
+#: redistricting/templates/viewplan.html:346
 msgid "Start Drawing"
 msgstr ""
 
-#: redistricting/templates/viewplan.html:352
+#: redistricting/templates/viewplan.html:353
 msgid "Plan Details"
 msgstr ""
 
-#: redistricting/templates/viewplan.html:353
+#: redistricting/templates/viewplan.html:354
 msgid "User Name:"
 msgstr ""
 
-#: redistricting/templates/viewplan.html:356
+#: redistricting/templates/viewplan.html:357
 msgid "Plan Name:"
 msgstr ""
 
-#: redistricting/templates/viewplan.html:359
+#: redistricting/templates/viewplan.html:360
 msgid "Description:"
 msgstr ""
 
-#: redistricting/templates/viewplan.html:362
+#: redistricting/templates/viewplan.html:363
 msgid "# of Districts:"
 msgstr ""
 
-#: redistricting/templates/viewplan.html:365
+#: redistricting/templates/viewplan.html:366
 msgid "Shared:"
 msgstr ""
 
-#: redistricting/templates/viewplan.html:368
+#: redistricting/templates/viewplan.html:369
 msgid "Last Modified:"
 msgstr ""
 
-#: redistricting/templates/viewplan.html:373
-#, fuzzy
+#: redistricting/templates/viewplan.html:374
 msgid "Edit Details"
-msgstr "Modifier Statistiques"
-
-#: redistricting/templates/viewplan.html:375
+msgstr ""
+
+#: redistricting/templates/viewplan.html:376
 msgid "Cancel"
 msgstr ""
 
-#: redistricting/templates/viewplan.html:389
+#: redistricting/templates/viewplan.html:390
 msgid "Set Map<br/>Layers"
 msgstr ""
 
-#: redistricting/templates/viewplan.html:392
+#: redistricting/templates/viewplan.html:393
 msgid "Export"
 msgstr ""
 
-#: redistricting/templates/viewplan.html:394
+#: redistricting/templates/viewplan.html:395
 msgid "Print"
 msgstr ""
 
-#: redistricting/templates/viewplan.html:395
+#: redistricting/templates/viewplan.html:396
 msgid "Shape File"
 msgstr ""
 
-#: redistricting/templates/viewplan.html:396
+#: redistricting/templates/viewplan.html:397
 msgid "Raw Data"
 msgstr ""
 
-#: redistricting/templates/viewplan.html:416
+#: redistricting/templates/viewplan.html:417
 msgid "Map Tools"
 msgstr ""
 
-#: redistricting/templates/viewplan.html:437
+#: redistricting/templates/viewplan.html:438
 msgid "Click on a district to see its ID."
 msgstr ""
 
-#: redistricting/templates/viewplan.html:470
+#: redistricting/templates/viewplan.html:471
 msgid "Edit Stats"
-msgstr "Modifier Statistiques"
-
-#: redistricting/templates/viewplan.html:475
+msgstr ""
+
+#: redistricting/templates/viewplan.html:476
 msgid "Statistics"
 msgstr ""
 
-#: redistricting/templates/viewplan.html:482
+#: redistricting/templates/viewplan.html:483
 msgid "Loading Statistics..."
 msgstr ""
 
-#: redistricting/templates/viewplan.html:497
+#: redistricting/templates/viewplan.html:498
 msgid "Reference Layer:"
 msgstr ""
 
-#: redistricting/templates/viewplan.html:498
-#: redistricting/templates/viewplan.html:923
-#: redistricting/templates/viewplan.html:943
-#: redistricting/templates/viewplan.html:959
+#: redistricting/templates/viewplan.html:499
+#: redistricting/templates/viewplan.html:924
+#: redistricting/templates/viewplan.html:944
+#: redistricting/templates/viewplan.html:960
 msgid "None"
 msgstr ""
 
-#: redistricting/templates/viewplan.html:520
+#: redistricting/templates/viewplan.html:521
 #, python-format
 msgid "Generate Splits Report for Current %(plan_text_title)s"
 msgstr ""
 
-#: redistricting/templates/viewplan.html:522
+#: redistricting/templates/viewplan.html:523
 msgid "Select reference layer(s) for comparison."
 msgstr ""
 
-#: redistricting/templates/viewplan.html:534
+#: redistricting/templates/viewplan.html:535
 msgid "Advanced options"
 msgstr ""
 
-#: redistricting/templates/viewplan.html:537
+#: redistricting/templates/viewplan.html:538
 msgid "Reverse splits detection"
 msgstr ""
 
-#: redistricting/templates/viewplan.html:542
+#: redistricting/templates/viewplan.html:543
 msgid "Extended report: List all"
 msgstr ""
 
-#: redistricting/templates/viewplan.html:544
+#: redistricting/templates/viewplan.html:545
 msgid "districts or communities contained within each district."
 msgstr ""
 
-#: redistricting/templates/viewplan.html:547
+#: redistricting/templates/viewplan.html:548
 msgid ""
 "(Choosing this option will significantly increase the amount of time it "
 "takes to generate the report.)"
 msgstr ""
 
-#: redistricting/templates/viewplan.html:552
+#: redistricting/templates/viewplan.html:553
 msgid "Generate Report"
 msgstr ""
 
-#: redistricting/templates/viewplan.html:556
+#: redistricting/templates/viewplan.html:557
 msgid "Splits Report"
 msgstr ""
 
-#: redistricting/templates/viewplan.html:558
+#: redistricting/templates/viewplan.html:559
 msgid "No report generated."
 msgstr ""
 
-#: redistricting/templates/viewplan.html:584
+#: redistricting/templates/viewplan.html:585
 msgid "Map Legend"
 msgstr ""
 
-#: redistricting/templates/viewplan.html:601
+#: redistricting/templates/viewplan.html:602
 msgid "Total Population"
 msgstr ""
 
-#: redistricting/templates/viewplan.html:625
+#: redistricting/templates/viewplan.html:626
 msgid "Far Over Target"
 msgstr ""
 
-#: redistricting/templates/viewplan.html:629
+#: redistricting/templates/viewplan.html:630
 msgid "Over Target"
 msgstr ""
 
-#: redistricting/templates/viewplan.html:633
+#: redistricting/templates/viewplan.html:634
 msgid "Within Target"
 msgstr ""
 
-#: redistricting/templates/viewplan.html:637
+#: redistricting/templates/viewplan.html:638
 msgid "Under Target"
 msgstr ""
 
-#: redistricting/templates/viewplan.html:641
+#: redistricting/templates/viewplan.html:642
 msgid "Far Under Target"
 msgstr ""
 
-#: redistricting/templates/viewplan.html:651
+#: redistricting/templates/viewplan.html:652
 msgid "Locked For Editing"
 msgstr ""
 
-#: redistricting/templates/viewplan.html:658
+#: redistricting/templates/viewplan.html:659
 msgid "Highlighted"
 msgstr ""
 
-#: redistricting/templates/viewplan.html:665
+#: redistricting/templates/viewplan.html:666
 msgid "Reference"
 msgstr ""
 
-#: redistricting/templates/viewplan.html:671
+#: redistricting/templates/viewplan.html:672
 msgid "reference"
 msgstr ""
 
-#: redistricting/templates/viewplan.html:681
+#: redistricting/templates/viewplan.html:682
 msgid "Evaluate Statistics"
 msgstr ""
 
-#: redistricting/templates/viewplan.html:687
+#: redistricting/templates/viewplan.html:688
 msgid ""
 "Select the plan statistics you'd like included in a comprehensive report on "
 "your redistricting plan.  After you've made your selections click \"Create "
 "and Preview Report\" to view the final report."
 msgstr ""
 
-#: redistricting/templates/viewplan.html:691
+#: redistricting/templates/viewplan.html:692
 msgid "Create and Preview Reports"
 msgstr ""
 
-#: redistricting/templates/viewplan.html:695
+#: redistricting/templates/viewplan.html:696
 msgid "Please generate a report<br/>to preview statistics"
 msgstr ""
 
-#: redistricting/templates/viewplan.html:714
+#: redistricting/templates/viewplan.html:715
 msgid "Top Ranked Users' Plans"
 msgstr ""
 
-#: redistricting/templates/viewplan.html:716
+#: redistricting/templates/viewplan.html:717
 msgid "My Ranked Plans"
 msgstr ""
 
-#: redistricting/templates/viewplan.html:741
-=======
-#: redistricting/templates/viewplan.html:484
-msgid "Edit Stats"
-msgstr "Modifier Statistiques"
-
-#: redistricting/templates/viewplan.html:737
-msgid "Top Ranked Users' Plans"
-msgstr ""
-
-#: redistricting/templates/viewplan.html:739
-msgid "My Ranked Plans"
-msgstr ""
-
-#: redistricting/templates/viewplan.html:765
->>>>>>> 133130aa
+#: redistricting/templates/viewplan.html:742
 msgid "Select Legislative Body"
 msgstr ""
 
-#: redistricting/templates/viewplan.html:765
+#: redistricting/templates/viewplan.html:766
 #, python-format
 msgid "Share a %(plan_text_title)s"
 msgstr ""
 
-#: redistricting/templates/viewplan.html:777
+#: redistricting/templates/viewplan.html:778
 msgid "This plan has been shared"
 msgstr ""
 
-#: redistricting/templates/viewplan.html:778
+#: redistricting/templates/viewplan.html:779
 msgid ""
 "Anyone can view this plan by visiting the following URL in a web browser:"
 msgstr ""
 
-#: redistricting/templates/viewplan.html:786 templates/index.html:124
+#: redistricting/templates/viewplan.html:787 templates/index.html:124
 msgid "Tweet"
 msgstr ""
 
-#: redistricting/templates/viewplan.html:807
+#: redistricting/templates/viewplan.html:808
 msgid "Plan File Export"
 msgstr ""
 
-#: redistricting/templates/viewplan.html:808
+#: redistricting/templates/viewplan.html:809
 #, python-format
 msgid ""
 "\n"
@@ -1747,78 +1724,78 @@
 "                  "
 msgstr ""
 
-#: redistricting/templates/viewplan.html:842
+#: redistricting/templates/viewplan.html:843
 msgid "Community Map"
 msgstr ""
 
-#: redistricting/templates/viewplan.html:843
+#: redistricting/templates/viewplan.html:844
 msgid "Name:"
 msgstr ""
 
-#: redistricting/templates/viewplan.html:852
+#: redistricting/templates/viewplan.html:853
 msgid "Please select a plan"
 msgstr ""
 
-#: redistricting/templates/viewplan.html:865
+#: redistricting/templates/viewplan.html:866
 msgid "Currently Viewing:"
 msgstr ""
 
-#: redistricting/templates/viewplan.html:891
+#: redistricting/templates/viewplan.html:892
 msgid "Plan not saved"
 msgstr ""
 
-#: redistricting/templates/viewplan.html:896
 #: redistricting/templates/viewplan.html:897
 #: redistricting/templates/viewplan.html:898
+#: redistricting/templates/viewplan.html:899
 msgid "Please Wait"
 msgstr ""
 
-#: redistricting/templates/viewplan.html:896
+#: redistricting/templates/viewplan.html:897
 #, python-format
 msgid "Please wait. New %(body_members)s are computed..."
 msgstr ""
 
-#: redistricting/templates/viewplan.html:897
+#: redistricting/templates/viewplan.html:898
 msgid "Please wait. Data is being retrieved..."
 msgstr ""
 
-#: redistricting/templates/viewplan.html:898
+#: redistricting/templates/viewplan.html:899
 msgid "Please wait. Plan is being validated. This may take a few minutes."
 msgstr ""
 
-#: redistricting/templates/viewplan.html:921
+#: redistricting/templates/viewplan.html:922
 msgid "Thematic Map"
 msgstr ""
 
-#: redistricting/templates/viewplan.html:934
+#: redistricting/templates/viewplan.html:935
 msgid "Choose District Thematic Map"
 msgstr ""
 
-#: redistricting/templates/viewplan.html:957
+#: redistricting/templates/viewplan.html:958
 msgid "Choose a Reference Layer"
 msgstr ""
 
-#: redistricting/templates/viewplan.html:968
+#: redistricting/templates/viewplan.html:969
 msgid "Show Labels?"
 msgstr ""
 
-#: redistricting/templates/viewplan.html:971
+#: redistricting/templates/viewplan.html:972
 msgid "OR..."
 msgstr ""
 
-#: redistricting/templates/viewplan.html:973
+#: redistricting/templates/viewplan.html:974
 msgid "Choose a:<br/>legislative district or community map<br/>reference layer"
 msgstr ""
 
-#: redistricting/templates/viewplan.html:987
+#: redistricting/templates/viewplan.html:988
 msgid "Select Plan to Display as Reference Layer"
 msgstr ""
 
-#: redistricting/templates/viewplan.html:992
+#: redistricting/templates/viewplan.html:993
 msgid "OK"
 msgstr ""
 
-#: redistricting/templates/viewplan.html:1030
+#: redistricting/templates/viewplan.html:1031
 msgid ""
 "You can select up to three statistics at once to display in \n"
 "        the sidebar. Each set of three statistics will be saved in the "
@@ -1827,23 +1804,23 @@
 "        statistics saved."
 msgstr ""
 
-#: redistricting/templates/viewplan.html:1035
+#: redistricting/templates/viewplan.html:1036
 msgid "Select up to 3 statistics"
 msgstr ""
 
-#: redistricting/templates/viewplan.html:1036
+#: redistricting/templates/viewplan.html:1037
 msgid "Clear Choices"
 msgstr ""
 
-#: redistricting/templates/viewplan.html:1040
+#: redistricting/templates/viewplan.html:1041
 msgid "Name Statistics Set"
 msgstr ""
 
-#: redistricting/templates/viewplan.html:1042
+#: redistricting/templates/viewplan.html:1043
 msgid "Save Set"
 msgstr ""
 
-#: redistricting/templates/viewplan.html:1045
+#: redistricting/templates/viewplan.html:1046
 msgid "... Or select a saved statistics set"
 msgstr ""
 
@@ -1993,7 +1970,7 @@
 msgid "I have read the "
 msgstr ""
 
-#: templates/account.html:72 templates/index.html:174
+#: templates/account.html:72 templates/index.html:173
 msgid "Terms of Use"
 msgstr ""
 
@@ -2001,7 +1978,7 @@
 msgid "Update"
 msgstr ""
 
-#: templates/account.html:88 templates/index.html:164
+#: templates/account.html:88 templates/index.html:163
 msgid "Sign Up"
 msgstr ""
 
@@ -2019,213 +1996,197 @@
 msgid "Welcome to DistrictBuilder"
 msgstr ""
 
-#: templates/index.html:81
+#: templates/index.html:80
 msgid "DistrictBuilder"
 msgstr ""
 
-#: templates/index.html:90
+#: templates/index.html:89
 msgid "About"
 msgstr ""
 
-#: templates/index.html:93
+#: templates/index.html:92
 msgid "Support"
 msgstr ""
 
-#: templates/index.html:108
+#: templates/index.html:107
 msgid "About the Public Mapping Project"
 msgstr ""
 
+#: templates/index.html:109
+msgid "Frequently Asked Questions"
+msgstr ""
+
 #: templates/index.html:110
-msgid "Frequently Asked Questions"
-msgstr "Foire Aux Questions"
+msgid "Quick Start Guide"
+msgstr ""
 
 #: templates/index.html:111
-msgid "Quick Start Guide"
-msgstr ""
-
-#: templates/index.html:112
 msgid "Redistricting Resources"
 msgstr ""
 
-#: templates/index.html:118
+#: templates/index.html:117
 msgid "NEW TO REDISTRICTING?"
 msgstr ""
 
-#: templates/index.html:118
+#: templates/index.html:117
 msgid "Take a Tour"
 msgstr ""
 
-<<<<<<< HEAD
 #: templates/index.html:148
 msgid "Log In"
 msgstr ""
 
 #: templates/index.html:154
-=======
-#: templates/index.html:125
-msgid "Tweet"
-msgstr ""
-
-#: templates/index.html:149
-msgid "Log In"
-msgstr ""
-
-#: templates/index.html:153
-msgid "Login"
-msgstr ""
-
-#: templates/index.html:155
->>>>>>> 133130aa
 msgid "Forgot your password?"
 msgstr ""
 
-#: templates/index.html:160
+#: templates/index.html:159
 msgid "Don't have an account?"
 msgstr ""
 
-#: templates/index.html:162
+#: templates/index.html:161
 msgid "To Draw Your Own Maps..."
 msgstr ""
 
-#: templates/index.html:166
+#: templates/index.html:165
 msgid "To View Other Users' Maps..."
 msgstr ""
 
-#: templates/index.html:169
+#: templates/index.html:168
 msgid "Enter as a guest"
 msgstr ""
 
-#: templates/index.html:186
+#: templates/index.html:185
 msgid "Get A Hint"
 msgstr ""
 
-#: templates/index.html:188
+#: templates/index.html:187
 msgid ""
 "Enter your username to retrieve your password hint that you used when "
 "registering for an account."
 msgstr ""
 
-#: templates/index.html:193
+#: templates/index.html:192
 msgid "Username"
 msgstr ""
 
-#: templates/index.html:197
+#: templates/index.html:196
 msgid "OR"
 msgstr ""
 
-#: templates/index.html:199
+#: templates/index.html:198
 msgid "Reset Your Password"
 msgstr ""
 
-#: templates/index.html:201
+#: templates/index.html:200
 msgid ""
 "Enter your email address to reset your password if you have forgotten your "
 "username."
 msgstr ""
 
-#: templates/index.html:206
+#: templates/index.html:205
 msgid "Email"
 msgstr ""
 
-#: templates/index.html:212
+#: templates/index.html:211
 msgid "Begin"
 msgstr ""
 
+#: templates/index.html:215
+msgid "Here Is Your Hint"
+msgstr ""
+
 #: templates/index.html:216
-msgid "Here Is Your Hint"
-msgstr ""
-
-#: templates/index.html:217
 msgid ""
 "If this helps you remember your password, you can close this dialog and log "
 "in."
 msgstr ""
 
-#: templates/index.html:221
+#: templates/index.html:220
 msgid ""
 "If you still can't recall your password, click on the 'Back' button, and "
 "enter your email address, so we can email your password to you."
 msgstr ""
 
+#: templates/index.html:224
+msgid "Email Sent"
+msgstr ""
+
 #: templates/index.html:225
-msgid "Email Sent"
-msgstr ""
-
-#: templates/index.html:226
 msgid ""
 "Your password has been emailed to you. You should receive your password in "
 "your inbox in the next few minutes."
 msgstr ""
 
+#: templates/index.html:228
+msgid "Back"
+msgstr ""
+
 #: templates/index.html:229
-msgid "Back"
-msgstr ""
-
-#: templates/index.html:230
 msgid "Close"
 msgstr ""
 
+#: templates/index.html:235
+msgid "Your account has too many sessions."
+msgstr ""
+
 #: templates/index.html:236
-msgid "Your account has too many sessions."
-msgstr ""
-
-#: templates/index.html:237
 msgid "To use DistrictBuilder, you must do one of the following actions:"
 msgstr ""
 
-#: templates/index.html:240
+#: templates/index.html:239
 msgid "Log in as a different user."
 msgstr ""
 
-#: templates/index.html:243
+#: templates/index.html:242
 msgid "Use the system as a guest."
 msgstr ""
 
-#: templates/index.html:248
+#: templates/index.html:247
 msgid "Force close the other user's session and log in again."
 msgstr ""
 
-#: templates/index.html:255
+#: templates/index.html:254
 msgid ""
 "The DistrictBuilder application has reached maximum capacity. Please try to "
 "use the application again shortly. We apologize for the inconvenience."
 msgstr ""
 
-#: templates/index.html:258
+#: templates/index.html:257
 msgid ""
 "The following discloses our information gathering and dissemination "
 "practices; and terms of use for this web site."
 msgstr ""
 
-#: templates/index.html:259
+#: templates/index.html:258
 msgid "Information gathering"
 msgstr ""
 
-#: templates/index.html:261
+#: templates/index.html:260
 msgid ""
 "Our web server software generates logfiles of the IP addresses of computers "
 "that access this web site and of what files they access."
 msgstr ""
 
-#: templates/index.html:262
+#: templates/index.html:261
 msgid ""
 "These web server logs are retained on a temporary basis and then deleted "
 "completely from our systems."
 msgstr ""
 
+#: templates/index.html:262
+msgid "We also may ask our visitors to provide information about themselves."
+msgstr ""
+
 #: templates/index.html:263
-msgid "We also may ask our visitors to provide information about themselves."
-msgstr ""
-
-#: templates/index.html:264
 msgid "We may use cookies to maintain a user's identity between web sessions."
 msgstr ""
 
+#: templates/index.html:265
+msgid "Contributor Terms"
+msgstr ""
+
 #: templates/index.html:266
-msgid "Contributor Terms"
-msgstr ""
-
-#: templates/index.html:267
 msgid ""
 "This site enables users to create districting maps and to comment on the "
 "maps of others.  By creating a map, a comment, or an account, you are "
@@ -2233,7 +2194,7 @@
 "(collectively, 'Contents') you contribute to this site. "
 msgstr ""
 
-#: templates/index.html:268
+#: templates/index.html:267
 msgid ""
 "You hereby grant to us a worldwide, royalty-free, non-exclusive, perpetual, "
 "irrevocable license to do any act that is restricted by copyright over "
@@ -2246,18 +2207,18 @@
 "rights that You may have in the Contents."
 msgstr ""
 
-#: templates/index.html:269
+#: templates/index.html:268
 msgid ""
 "We agree to make the Contents that you contribute and designate as &quot;"
 "published&quot; available under at least one of the following licenses: ODbL "
 "1.0; DbCL 1.0; CC-BY-SA 2.0; or another free and open license. "
 msgstr ""
 
+#: templates/index.html:269
+msgid "Use of information"
+msgstr ""
+
 #: templates/index.html:270
-msgid "Use of information"
-msgstr ""
-
-#: templates/index.html:271
 msgid ""
 "We use third parties to provide processing functions on our site. When you "
 "register for  services, we may share information as necessary for the third "
@@ -2266,7 +2227,7 @@
 "identifiable information for any other purpose. "
 msgstr ""
 
-#: templates/index.html:272
+#: templates/index.html:271
 msgid ""
 "We use your IP address and files you access to help diagnose problems with "
 "our server and to administer our Web site by identifying (1) which parts of "
@@ -2276,7 +2237,7 @@
 "At no time do we disclose site usage by individual visitors."
 msgstr ""
 
-#: templates/index.html:273
+#: templates/index.html:272
 msgid ""
 "We reserve the right to disclose your personally identifiable information as "
 "required by law and when we believe that disclosure is necessary to protect "
@@ -2284,7 +2245,7 @@
 "process served on the hosts. "
 msgstr ""
 
-#: templates/index.html:274
+#: templates/index.html:273
 msgid ""
 "All maps created through the system, edits to those maps, and comments made "
 "on those maps are associated with an account id and a timestamp. These maps, "
@@ -2296,60 +2257,60 @@
 "users profile setting. "
 msgstr ""
 
+#: templates/index.html:274
+msgid "Security"
+msgstr ""
+
 #: templates/index.html:275
-msgid "Security"
-msgstr ""
-
-#: templates/index.html:276
 msgid ""
 "This site has security measures in place to protect the loss, misuse and "
 "alteration of the information under our control."
 msgstr ""
 
+#: templates/index.html:276
+msgid "Contacting this web site"
+msgstr ""
+
 #: templates/index.html:277
-msgid "Contacting this web site"
-msgstr ""
-
-#: templates/index.html:278
 msgid ""
 "If you have any questions about this privacy statement, the practices of "
 "this site, or your dealings with this site, you can contact the support "
 "address at the host domain"
 msgstr ""
 
-#: templates/index.html:278
+#: templates/index.html:277
 msgid ""
 "This web site may contain links to other web sites. We are not responsible "
 "for the privacy practices or the content of such web sites."
 msgstr ""
 
+#: templates/index.html:278
+msgid "Changes to this policy"
+msgstr ""
+
 #: templates/index.html:279
-msgid "Changes to this policy"
-msgstr ""
-
-#: templates/index.html:280
 msgid ""
 "An announcement of any changes to this policy will be posted on this page "
 "for  thirty days before any changes go into effect."
 msgstr ""
 
+#: templates/index.html:280
+msgid "Effective Date"
+msgstr ""
+
 #: templates/index.html:281
-msgid "Effective Date"
-msgstr ""
-
-#: templates/index.html:282
 msgid "The effective date of this policy was May 2, 2011."
 msgstr ""
 
-#: templates/index.html:303
+#: templates/index.html:301
 msgid "Powered By District Builder"
 msgstr ""
 
-#: templates/index.html:320
+#: templates/index.html:317
 msgid "We've designed the software to run on"
 msgstr ""
 
-#: templates/index.html:322
+#: templates/index.html:319
 msgid "a free web browser"
 msgstr ""
 
