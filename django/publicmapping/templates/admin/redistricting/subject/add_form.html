--- conflicted
+++ resolved
@@ -57,26 +57,15 @@
 
 {% block content %}
     <div id="content-main">
-<<<<<<< HEAD
     <p>{% trans "A Subject in DistrictBuilder has relationships with many objects in the application. For this reason, adding a Subject requires a few extra steps. The following forms will walk you through the process of:" %}</p>
     <ol>
         <li><b>{% trans "Downloading a Subject template file (CSV)" %}</b></li>
         <li>{% trans "Uploading a complete Subject file (CSV)" %}</li>
+        <li>{% trans "Verifying the upload Subject file." %}</li>
         <li>{% trans "Configuring the settings for the uploaded Subject." %}</li>
     </ol>
     <h2>{% trans "1. Download a Subject template file" %}</h2>
     <p>{% trans "Please click on the following link, and save the contents of that file on your local filesystem:" %}</p>
-=======
-    <p>{% blocktrans %}A Subject in DistrictBuilder has relationships with many objects in the application. For this reason, adding a Subject requires a few extra steps. The following forms will walk you through the process of:{% endblocktrans %}</p>
-    <ol>
-        <li><b>{% blocktrans %}Downloading a Subject template file (CSV){% endblocktrans %}</b></li>
-        <li>{% blocktrans %}Uploading a complete Subject file (CSV){% endblocktrans %}</li>
-        <li>{% blocktrans %}Verifying the uploaded Subject file.{% endblocktrans %}</li>
-        <li>{% blocktrans %}Configuring the settings for the uploaded Subject.{% endblocktrans %}</li>
-    </ol>
-    <h2>{% blocktrans %}1. Download a Subject template file{% endblocktrans %}</h2>
-    <p>{% blocktrans %}Please click on the following link, and save the contents of that file on your local filesystem:{% endblocktrans %}</p>
->>>>>>> c415dea0
     <p><a href="../template/">{% trans "Subject template CSV" %}</a></p>
     <form action="../upload/" method="get" id="{{ opts.module_name }}_form">
       <input type="submit" value="{% trans "Continue" %}" />
