--- conflicted
+++ resolved
@@ -29,11 +29,8 @@
 
 {% endcomment %}
 {% load redistricting_extras %}
-<<<<<<< HEAD
 {% load i18n %}
-=======
 {% load compress %}
->>>>>>> c415dea0
 <!DOCTYPE html PUBLIC "-//W3C//DTD XHTML 1.0 Transitional//EN" "http://www.w3.org/TR/xhtml1/DTD/xhtml1-transitional.dtd">
 <html xmlns="http://www.w3.org/1999/xhtml">
   <head>
@@ -70,11 +67,13 @@
 
     {% endcomment %}
     <script type="text/javascript" src="/static-media/jquery/jquery-1.6.js"></script>
+    <script type="text/javascript" src="{% url django.views.i18n.javascript_catalog %}"></script>    
     <script type="text/javascript" src="/static-media/jquery/jquery-ui-1.8.2.custom.min.js"></script>
     <script type="text/javascript" src="/static-media/jquery/external/jquery.tools.tooltip.slide.min.js"></script>
     <script type="text/javascript" src="/static-media/jqGrid/js/i18n/grid.locale-en.js"></script>
     <script type="text/javascript" src="/static-media/jqGrid/js/jquery.jqGrid.min.js"></script>
     <script type="text/javascript" src="/static-media/jqGrid/plugins/grid.postext.js"></script>
+    <script type="text/javascript" src="/static-media/js/sprintf.js"></script>
     {% comment %}
 
     Load internal javascript logic.
@@ -175,39 +174,6 @@
     </script>
     {% comment %}
 
-<<<<<<< HEAD
-    Load external javascript libraries.
-
-    {% endcomment %}
-    <script type="text/javascript" src="/static-media/jquery/jquery-1.6.2.min.js"></script>
-    <script type="text/javascript" src="{% url django.views.i18n.javascript_catalog %}"></script>    
-    <script type="text/javascript" src="/static-media/jquery/jquery-ui-1.8.16.custom.min.js"></script>
-    <script type="text/javascript" src="/static-media/jquery/external/jquery.tools.tooltip.slide.min.js"></script>
-    <script type="text/javascript" src="/static-media/jqGrid/js/i18n/grid.locale-en.js"></script>
-    <script type="text/javascript" src="/static-media/jqGrid/js/jquery.jqGrid.min.js"></script>
-    <script type="text/javascript" src="/static-media/jqGrid/plugins/grid.postext.js"></script>
-    <script type="text/javascript" src="/static-media/js/sprintf.js"></script>
-    {% comment %}
-
-    Load internal javascript logic.
-
-    {% endcomment %}
-    <script type="text/javascript" src="/static-media/js/ui.js"></script>
-    <script type="text/javascript" src="/static-media/js/viewablesorter.js"></script>
-    <script type="text/javascript" src="/static-media/js/mapping.js"></script>
-    <script type="text/javascript" src="/static-media/js/districtfile.js"></script>
-    <script type="text/javascript" src="/static-media/js/chooseplan.js"></script>
-    <script type="text/javascript" src="/static-media/js/reaggregator.js"></script>
-    <script type="text/javascript" src="/static-media/js/shareddistricts.js"></script>
-    <script type="text/javascript" src="/static-media/js/reports.js"></script>
-    <script type="text/javascript" src="/static-media/js/register.js"></script>
-    <script type="text/javascript" src="/static-media/js/statisticssets.js"></script>
-    <script type="text/javascript" src="/static-media/js/splitsreport.js"></script>
-    <script type="text/javascript" src="/static-media/js/sha1.js"></script>
-    {% comment %}
-
-=======
->>>>>>> c415dea0
     Load Google Analytics Script if the ga_account has been set
 
     {% endcomment %}
